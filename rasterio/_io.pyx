# cython: boundscheck=False
"""Rasterio input/output."""

from __future__ import absolute_import

import logging
import os
import os.path
import sys
import uuid
import warnings

import numpy as np

from rasterio._base import tastes_like_gdal
from rasterio._drivers import driver_count, GDALEnv
from rasterio._err import (
    CPLErrors, GDALError, CPLE_OpenFailedError, CPLE_IllegalArgError)
from rasterio.crs import CRS
from rasterio.compat import text_type, string_types
from rasterio import dtypes
from rasterio.enums import ColorInterp, MaskFlags, Resampling
from rasterio.errors import DriverRegistrationError
from rasterio.errors import RasterioIOError
from rasterio.errors import NodataShadowWarning
from rasterio.sample import sample_gen
from rasterio.transform import Affine
from rasterio.vfs import parse_path, vsi_path
from rasterio import windows

from libc.stdio cimport FILE
cimport numpy as np

from rasterio._base cimport _osr_from_crs, get_driver_name, DatasetBase
from rasterio._gdal cimport (
    CPLFree, CPLMalloc, CSLDestroy, CSLDuplicate, CSLFetchNameValue,
    CSLSetNameValue, GDALBuildOverviews, GDALClose, GDALCreate,
    GDALCreateColorTable, GDALCreateCopy, GDALCreateMaskBand,
    GDALDatasetRasterIO, GDALDestroyColorTable, GDALFillRaster, GDALFlushCache,
    GDALGetDatasetDriver, GDALGetDatasetDriver, GDALGetDescription,
    GDALGetDriverByName, GDALGetDriverShortName, GDALGetMaskBand,
    GDALGetMaskFlags, GDALGetMetadata, GDALGetRasterBand, GDALGetRasterCount,
    GDALGetRasterXSize, GDALGetRasterYSize, GDALOpen, GDALRasterIO,
    GDALSetColorEntry, GDALSetDescription, GDALSetGeoTransform,
    GDALSetMetadata, GDALSetProjection, GDALSetRasterColorInterpretation,
    GDALSetRasterColorTable, GDALSetRasterNoDataValue,
    GDALSetRasterNoDataValue, GDALSetRasterUnitType,
    OSRDestroySpatialReference, OSRExportToWkt, OSRFixup, OSRImportFromEPSG,
    OSRImportFromProj4, OSRNewSpatialReference, OSRSetFromUserInput,
<<<<<<< HEAD
    VSIGetMemFileBuffer, vsi_l_offset, GDALSetGCPs)
=======
    VSIGetMemFileBuffer, vsi_l_offset, VSIFileFromMemBuffer, VSIFCloseL,
    VSIFOpenL, VSIUnlink, VSIFReadL, VSIFWriteL, VSIFFlushL, VSIFSeekL)
>>>>>>> c94c2806

include "gdal.pxi"


log = logging.getLogger(__name__)


cdef bint in_dtype_range(value, dtype):
    """Returns True if value is in the range of dtype, else False."""
    infos = {
        'c': np.finfo,
        'f': np.finfo,
        'i': np.iinfo,
        'u': np.iinfo,
        # Cython 0.22 returns dtype.kind as an int and will not cast to a char
        99: np.finfo,
        102: np.finfo,
        105: np.iinfo,
        117: np.iinfo}

    key = np.dtype(dtype).kind
    if np.isnan(value):
        return key in ('c', 'f', 99, 102)

    rng = infos[key](dtype)
    return rng.min <= value <= rng.max


cdef int io_band(
        GDALRasterBandH band,
        int mode,
        int xoff,
        int yoff,
        int width,
        int height,
        object data):
    """Read or write a region of data for the band.

    Implicit are

    1) data type conversion if the dtype of `data` and `band` differ.
    2) decimation if `data` and `band` shapes differ.

    The striding of `data` is passed to GDAL so that it can navigate
    the layout of ndarray views.
    """
    # GDAL handles all the buffering indexing, so a typed memoryview,
    # as in previous versions, isn't needed.
    cdef void *buf = <void *>np.PyArray_DATA(data)
    cdef int bufxsize = data.shape[1]
    cdef int bufysize = data.shape[0]
    cdef int buftype = dtypes.dtype_rev[data.dtype.name]
    cdef int bufpixelspace = data.strides[1]
    cdef int buflinespace = data.strides[0]

    with nogil:
        return GDALRasterIO(
            band, mode, xoff, yoff, width, height, buf, bufxsize, bufysize,
            buftype, bufpixelspace, buflinespace)


cdef int io_multi_band(
        GDALDatasetH hds,
        int mode,
        int xoff,
        int yoff,
        int width,
        int height,
        object data,
        long[:] indexes):
    """Read or write a region of data for multiple bands.

    Implicit are

    1) data type conversion if the dtype of `data` and bands differ.
    2) decimation if `data` and band shapes differ.

    The striding of `data` is passed to GDAL so that it can navigate
    the layout of ndarray views.
    """
    cdef int i = 0
    cdef int retval = 3
    cdef int *bandmap = NULL
    cdef void *buf = <void *>np.PyArray_DATA(data)
    cdef int bufxsize = data.shape[2]
    cdef int bufysize = data.shape[1]
    cdef int buftype = dtypes.dtype_rev[data.dtype.name]
    cdef int bufpixelspace = data.strides[2]
    cdef int buflinespace = data.strides[1]
    cdef int bufbandspace = data.strides[0]
    cdef int count = len(indexes)

    with nogil:
        bandmap = <int *>CPLMalloc(count*sizeof(int))
        for i in range(count):
            bandmap[i] = indexes[i]
        retval = GDALDatasetRasterIO(
            hds, mode, xoff, yoff, width, height, buf,
            bufxsize, bufysize, buftype, count, bandmap,
            bufpixelspace, buflinespace, bufbandspace)
        CPLFree(bandmap)

    return retval


cdef int io_multi_mask(
        GDALDatasetH hds,
        int mode,
        int xoff,
        int yoff,
        int width,
        int height,
        object data,
        long[:] indexes):
    """Read or write a region of data for multiple band masks.

    Implicit are

    1) data type conversion if the dtype of `data` and bands differ.
    2) decimation if `data` and band shapes differ.

    The striding of `data` is passed to GDAL so that it can navigate
    the layout of ndarray views.
    """
    cdef int i = 0
    cdef int j = 0
    cdef int retval = 3
    cdef GDALRasterBandH band = NULL
    cdef GDALRasterBandH hmask = NULL
    cdef void *buf = NULL
    cdef int bufxsize = data.shape[2]
    cdef int bufysize = data.shape[1]
    cdef int buftype = dtypes.dtype_rev[data.dtype.name]
    cdef int bufpixelspace = data.strides[2]
    cdef int buflinespace = data.strides[1]
    cdef int count = len(indexes)

    for i in range(count):
        j = indexes[i]
        band = GDALGetRasterBand(hds, j)
        if band == NULL:
            raise ValueError("Null band")
        hmask = GDALGetMaskBand(band)
        if hmask == NULL:
            raise ValueError("Null mask band")
        buf = <void *>np.PyArray_DATA(data[i])
        if buf == NULL:
            raise ValueError("NULL data")
        with nogil:
            retval = GDALRasterIO(
                hmask, mode, xoff, yoff, width, height, buf, bufxsize,
                bufysize, 1, bufpixelspace, buflinespace)
            if retval:
                break

    return retval


cdef int io_auto(data, GDALRasterBandH band, bint write):
    """Convenience function to handle IO with a GDAL band.

    :param data: a numpy ndarray
    :param band: an instance of GDALGetRasterBand
    :param write: 1 (True) uses write mode (writes data into band),
                  0 (False) uses read mode (reads band into data)
    :return: the return value from the data-type specific IO function
    """
    cdef int ndims = len(data.shape)
    cdef int height = data.shape[-2]
    cdef int width = data.shape[-1]

    if ndims == 2:
        return io_band(band, write, 0, 0, width, height, data)
    elif ndims == 3:
        indexes = np.arange(1, data.shape[0] + 1)
        return io_multi_band(band, write, 0, 0, width, height, data, indexes)
    else:
        raise ValueError("Specified data must have 2 or 3 dimensions")


cdef class DatasetReaderBase(DatasetBase):

    def read(self, indexes=None, out=None, window=None, masked=False,
            out_shape=None, boundless=False):
        """Read raster bands as a multidimensional array

        Parameters
        ----------
        indexes : list of ints or a single int, optional
            If `indexes` is a list, the result is a 3D array, but is
            a 2D array if it is a band index number.

        out : numpy ndarray, optional
            As with Numpy ufuncs, this is an optional reference to an
            output array with the same dimensions and shape into which
            data will be placed.

            *Note*: the method's return value may be a view on this
            array. In other words, `out` is likely to be an
            incomplete representation of the method's results.

            Cannot combined with `out_shape`.

        out_shape : tuple, optional
            A tuple describing the output array's shape.  Allows for decimated
            reads without constructing an output Numpy array.

            Cannot combined with `out`.

        window : a pair (tuple) of pairs of ints, optional
            The optional `window` argument is a 2 item tuple. The first
            item is a tuple containing the indexes of the rows at which
            the window starts and stops and the second is a tuple
            containing the indexes of the columns at which the window
            starts and stops. For example, ((0, 2), (0, 2)) defines
            a 2x2 window at the upper left of the raster dataset.

        masked : bool, optional
            If `masked` is `True` the return value will be a masked
            array. Otherwise (the default) the return value will be a
            regular array. Masks will be exactly the inverse of the
            GDAL RFC 15 conforming arrays returned by read_masks().

        boundless : bool, optional (default `False`)
            If `True`, windows that extend beyond the dataset's extent
            are permitted and partially or completely filled arrays will
            be returned as appropriate.

        Returns
        -------
        Numpy ndarray or a view on a Numpy ndarray

        Note: as with Numpy ufuncs, an object is returned even if you
        use the optional `out` argument and the return value shall be
        preferentially used by callers.
        """

        cdef GDALRasterBandH band = NULL

        return2d = False
        if indexes is None:
            indexes = self.indexes
        elif isinstance(indexes, int):
            indexes = [indexes]
            return2d = True
            if out is not None and out.ndim == 2:
                out.shape = (1,) + out.shape
        if not indexes:
            raise ValueError("No indexes to read")

        check_dtypes = set()
        nodatavals = []
        # Check each index before processing 3D array
        for bidx in indexes:
            if bidx not in self.indexes:
                raise IndexError("band index out of range")
            idx = self.indexes.index(bidx)

            dtype = self.dtypes[idx]
            check_dtypes.add(dtype)

            ndv = self._nodatavals[idx]
            # Change given nodatavals to the closest value that
            # can be represented by this band's data type to
            # match GDAL's strategy.
            if ndv is not None:
                if np.dtype(dtype).kind in ('i', 'u'):
                    info = np.iinfo(dtype)
                    dt_min, dt_max = info.min, info.max
                elif np.dtype(dtype).kind in ('f', 'c'):
                    info = np.finfo(dtype)
                    dt_min, dt_max = info.min, info.max
                else:
                    dt_min, dt_max = False, True
                if ndv < dt_min:
                    ndv = dt_min
                elif ndv > dt_max:
                    ndv = dt_max

            nodatavals.append(ndv)

        # Mixed dtype reads are not supported at this time.
        if len(check_dtypes) > 1:
            raise ValueError("more than one 'dtype' found")
        elif len(check_dtypes) == 0:
            dtype = self.dtypes[0]
        else:
            dtype = check_dtypes.pop()

        # Get the natural shape of the read window, boundless or not.
        win_shape = (len(indexes),)
        if window:
            if boundless:
                win_shape += (
                        window[0][1]-window[0][0], window[1][1]-window[1][0])
            else:
                window = windows.crop(
                    windows.evaluate(window, self.height, self.width),
                    self.height, self.width
                )
                (r_start, r_stop), (c_start, c_stop) = window
                win_shape += (r_stop - r_start, c_stop - c_start)
        else:
            win_shape += self.shape

        if out is not None and out_shape is not None:
            raise ValueError("out and out_shape are exclusive")
        elif out_shape is not None:
            if len(out_shape) == 2:
                out_shape = (1,) + out_shape
            out = np.empty(out_shape, dtype=dtype)

        if out is not None:
            if out.dtype != dtype:
                raise ValueError(
                    "the array's dtype '%s' does not match "
                    "the file's dtype '%s'" % (out.dtype, dtype))
            if out.shape[0] != win_shape[0]:
                raise ValueError(
                    "'out' shape %s does not match window shape %s" %
                    (out.shape, win_shape))

        # Masking
        # -------
        #
        # If masked is True, we check the GDAL mask flags using
        # GDALGetMaskFlags. If GMF_ALL_VALID for all bands, we do not
        # call read_masks(), but pass `mask=False` to the masked array
        # constructor. Else, we read the GDAL mask bands using
        # read_masks(), invert them and use them in constructing masked
        # arrays.

        if masked:
            enums = self.mask_flag_enums
            all_valid = all([MaskFlags.all_valid in flags for flags in enums])
            log.debug("all_valid: %s", all_valid)
            log.debug("mask_flags: %r", enums)

        if out is None:
            out = np.zeros(win_shape, dtype)
            for ndv, arr in zip(
                    nodatavals, out if len(out.shape) == 3 else [out]):
                if ndv is not None:
                    arr.fill(ndv)

        # We can jump straight to _read() in some cases. We can ignore
        # the boundless flag if there's no given window.
        if not boundless or not window:
            out = self._read(indexes, out, window, dtype)

            if masked:
                if all_valid:
                    mask = np.ma.nomask
                else:
                    mask = np.empty(out.shape, 'uint8')
                    mask = ~self._read(
                        indexes, mask, window, 'uint8', masks=True
                        ).astype('bool')

                kwds = {'mask': mask}
                # Set a fill value only if the read bands share a
                # single nodata value.
                if len(set(nodatavals)) == 1:
                    if nodatavals[0] is not None:
                        kwds['fill_value'] = nodatavals[0]
                out = np.ma.array(out, **kwds)

        else:
            # Compute the overlap between the dataset and the boundless window.
            overlap = ((
                max(min(window[0][0], self.height), 0),
                max(min(window[0][1], self.height), 0)), (
                max(min(window[1][0], self.width), 0),
                max(min(window[1][1], self.width), 0)))

            if overlap != ((0, 0), (0, 0)):
                # Prepare a buffer.
                window_h, window_w = win_shape[-2:]
                overlap_h = overlap[0][1] - overlap[0][0]
                overlap_w = overlap[1][1] - overlap[1][0]
                scaling_h = float(out.shape[-2:][0])/window_h
                scaling_w = float(out.shape[-2:][1])/window_w
                buffer_shape = (
                        int(round(overlap_h*scaling_h)),
                        int(round(overlap_w*scaling_w)))
                data = np.empty(win_shape[:-2] + buffer_shape, dtype)
                data = self._read(indexes, data, overlap, dtype)

                if masked:
                    mask = np.empty(win_shape[:-2] + buffer_shape, 'uint8')
                    mask = ~self._read(
                        indexes, mask, overlap, 'uint8', masks=True
                        ).astype('bool')
                    kwds = {'mask': mask}
                    if len(set(nodatavals)) == 1:
                        if nodatavals[0] is not None:
                            kwds['fill_value'] = nodatavals[0]
                    data = np.ma.array(data, **kwds)

            else:
                data = None
                if masked:
                    kwds = {'mask': True}
                    if len(set(nodatavals)) == 1:
                        if nodatavals[0] is not None:
                            kwds['fill_value'] = nodatavals[0]
                    out = np.ma.array(out, **kwds)

            if data is not None:
                # Determine where to put the data in the output window.
                data_h, data_w = buffer_shape
                roff = 0
                coff = 0
                if window[0][0] < 0:
                    roff = int(-window[0][0] * scaling_h)
                if window[1][0] < 0:
                    coff = int(-window[1][0] * scaling_w)

                for dst, src in zip(
                        out if len(out.shape) == 3 else [out],
                        data if len(data.shape) == 3 else [data]):
                    dst[roff:roff+data_h, coff:coff+data_w] = src

                if masked:
                    if not hasattr(out, 'mask'):
                        kwds = {'mask': True}
                        if len(set(nodatavals)) == 1:
                            if nodatavals[0] is not None:
                                kwds['fill_value'] = nodatavals[0]
                        out = np.ma.array(out, **kwds)

                    for dst, src in zip(
                            out.mask if len(out.shape) == 3 else [out.mask],
                            data.mask if len(data.shape) == 3 else [data.mask]):
                        dst[roff:roff+data_h, coff:coff+data_w] = src

        if return2d:
            out.shape = out.shape[1:]

        return out


    def read_masks(self, indexes=None, out=None, out_shape=None, window=None,
                   boundless=False):
        """Read raster band masks as a multidimensional array

        Parameters
        ----------
        indexes : list of ints or a single int, optional
            If `indexes` is a list, the result is a 3D array, but is
            a 2D array if it is a band index number.

        out : numpy ndarray, optional
            As with Numpy ufuncs, this is an optional reference to an
            output array with the same dimensions and shape into which
            data will be placed.

            *Note*: the method's return value may be a view on this
            array. In other words, `out` is likely to be an
            incomplete representation of the method's results.

            Cannot combine with `out_shape`.

        out_shape : tuple, optional
            A tuple describing the output array's shape.  Allows for decimated
            reads without constructing an output Numpy array.

            Cannot combined with `out`.

        window : a pair (tuple) of pairs of ints, optional
            The optional `window` argument is a 2 item tuple. The first
            item is a tuple containing the indexes of the rows at which
            the window starts and stops and the second is a tuple
            containing the indexes of the columns at which the window
            starts and stops. For example, ((0, 2), (0, 2)) defines
            a 2x2 window at the upper left of the raster dataset.

        boundless : bool, optional (default `False`)
            If `True`, windows that extend beyond the dataset's extent
            are permitted and partially or completely filled arrays will
            be returned as appropriate.

        Returns
        -------
        Numpy ndarray or a view on a Numpy ndarray

        Note: as with Numpy ufuncs, an object is returned even if you
        use the optional `out` argument and the return value shall be
        preferentially used by callers.
        """

        return2d = False
        if indexes is None:
            indexes = self.indexes
        elif isinstance(indexes, int):
            indexes = [indexes]
            return2d = True
            if out is not None and out.ndim == 2:
                out.shape = (1,) + out.shape
        if not indexes:
            raise ValueError("No indexes to read")

        # Get the natural shape of the read window, boundless or not.
        win_shape = (len(indexes),)
        if window:
            if boundless:
                win_shape += (
                        window[0][1]-window[0][0], window[1][1]-window[1][0])
            else:
                w = windows.evaluate(window, self.height, self.width)
                minr = min(max(w[0][0], 0), self.height)
                maxr = max(0, min(w[0][1], self.height))
                minc = min(max(w[1][0], 0), self.width)
                maxc = max(0, min(w[1][1], self.width))
                win_shape += (maxr - minr, maxc - minc)
                window = ((minr, maxr), (minc, maxc))
        else:
            win_shape += self.shape

        dtype = 'uint8'

        if out is not None and out_shape is not None:
            raise ValueError("out and out_shape are exclusive")
        elif out_shape is not None:
            if len(out_shape) == 2:
                out_shape = (1,) + out_shape
            out = np.zeros(out_shape, 'uint8')

        if out is not None:
            if out.dtype != np.dtype(dtype):
                raise ValueError(
                    "the out array's dtype '%s' does not match '%s'"
                    % (out.dtype, dtype))
            if out.shape[0] != win_shape[0]:
                raise ValueError(
                    "'out' shape %s does not match window shape %s" %
                    (out.shape, win_shape))
        else:
            out = np.zeros(win_shape, 'uint8')


        # We can jump straight to _read() in some cases. We can ignore
        # the boundless flag if there's no given window.
        if not boundless or not window:
            out = self._read(indexes, out, window, dtype, masks=True)

        else:
            # Compute the overlap between the dataset and the boundless window.
            overlap = ((
                max(min(window[0][0], self.height), 0),
                max(min(window[0][1], self.height), 0)), (
                max(min(window[1][0], self.width), 0),
                max(min(window[1][1], self.width), 0)))

            if overlap != ((0, 0), (0, 0)):
                # Prepare a buffer.
                window_h, window_w = win_shape[-2:]
                overlap_h = overlap[0][1] - overlap[0][0]
                overlap_w = overlap[1][1] - overlap[1][0]
                scaling_h = float(out.shape[-2:][0])/window_h
                scaling_w = float(out.shape[-2:][1])/window_w
                buffer_shape = (int(overlap_h*scaling_h), int(overlap_w*scaling_w))
                data = np.empty(win_shape[:-2] + buffer_shape, 'uint8')
                data = self._read(indexes, data, overlap, dtype, masks=True)
            else:
                data = None

            if data is not None:
                # Determine where to put the data in the output window.
                data_h, data_w = data.shape[-2:]
                roff = 0
                coff = 0
                if window[0][0] < 0:
                    roff = int(window_h*scaling_h) - data_h
                if window[1][0] < 0:
                    coff = int(window_w*scaling_w) - data_w
                for dst, src in zip(
                        out if len(out.shape) == 3 else [out],
                        data if len(data.shape) == 3 else [data]):
                    dst[roff:roff+data_h, coff:coff+data_w] = src

        if return2d:
            out.shape = out.shape[1:]

        return out


    def _read(self, indexes, out, window, dtype, masks=False):
        """Read raster bands as a multidimensional array

        If `indexes` is a list, the result is a 3D array, but
        is a 2D array if it is a band index number.

        Optional `out` argument is a reference to an output array with the
        same dimensions and shape.

        See `read_band` for usage of the optional `window` argument.

        The return type will be either a regular NumPy array, or a masked
        NumPy array depending on the `masked` argument. The return type is
        forced if either `True` or `False`, but will be chosen if `None`.
        For `masked=None` (default), the array will be the same type as
        `out` (if used), or will be masked if any of the nodatavals are
        not `None`.
        """
        cdef int height, width, xoff, yoff, aix, bidx, indexes_count
        cdef int retval = 0
        cdef GDALDatasetH dataset = NULL

        dataset = self.handle()
        GDALFlushCache(dataset)

        # Prepare the IO window.
        if window:
            window = windows.evaluate(window, self.height, self.width)
            yoff = <int>window[0][0]
            xoff = <int>window[1][0]
            height = <int>window[0][1] - yoff
            width = <int>window[1][1] - xoff
        else:
            xoff = yoff = <int>0
            width = <int>self.width
            height = <int>self.height

        log.debug(
            "IO window xoff=%s yoff=%s width=%s height=%s",
            xoff, yoff, width, height)

        # Call io_multi* functions with C type args so that they
        # can release the GIL.
        indexes_arr = np.array(indexes, dtype=int)
        indexes_count = <int>indexes_arr.shape[0]

        if masks:
            # Warn if nodata attribute is shadowing an alpha band.
            if self.count == 4 and self.colorinterp(4) == ColorInterp.alpha:
                for flags in self.mask_flag_enums:
                    if MaskFlags.nodata in flags:
                        warnings.warn(NodataShadowWarning())

            retval = io_multi_mask(
                            self._hds, 0, xoff, yoff, width, height,
                            out, indexes_arr)

        else:
            retval = io_multi_band(self._hds, 0, xoff, yoff, width, height,
                                  out, indexes_arr)

        if retval in (1, 2, 3):
            raise IOError("Read or write failed")
        elif retval == 4:
            raise ValueError("NULL band")

        return out


    def dataset_mask(self, window=None, boundless=False):
        """Calculate the dataset's 2D mask. Derived from the individual band masks
        provided by read_masks().

        Parameters
        ----------
        window and boundless are passed directly to read_masks()

        Returns
        -------
        ndarray, shape=(self.height, self.width), dtype='uint8'
        0 = nodata, 255 = valid data

        The dataset mask is calculate based on the individual band masks according to
        the following logic, in order of precedence:

        1. If a .msk file, dataset-wide alpha or internal mask exists,
           it will be used as the dataset mask.
        2. If an 4-band RGBA with a shadow nodata value,
           band 4 will be used as the dataset mask.
        3. If a nodata value exists, use the binary OR (|) of the band masks
        4. If no nodata value exists, return a mask filled with 255

        Note that this differs from read_masks and GDAL RFC15
        in that it applies per-dataset, not per-band
        (see https://trac.osgeo.org/gdal/wiki/rfc15_nodatabitmask)
        """
        kwargs = {
            'window': window,
            'boundless': boundless}

        # GDAL found dataset-wide alpha band or mask
        # All band masks are equal so we can return the first
        if MaskFlags.per_dataset in self.mask_flag_enums[0]:
            return self.read_masks(1, **kwargs)

        # use Alpha mask if available and looks like RGB, even if nodata is shadowing
        elif self.count == 4 and self.colorinterp(1) == ColorInterp.red:
            return self.read_masks(4, **kwargs)

        # Or use the binary OR intersection of all GDALGetMaskBands
        else:
            mask = self.read_masks(1, **kwargs)
            for i in range(1, self.count):
                mask = mask | self.read_masks(i, **kwargs)
            return mask

    def read_mask(self, indexes=None, out=None, window=None, boundless=False):
        """Read the mask band into an `out` array if provided,
        otherwise return a new array containing the dataset's
        valid data mask.

        The optional `window` argument takes a tuple like:

            ((row_start, row_stop), (col_start, col_stop))

        specifying a raster subset to write into.
        """
        cdef GDALRasterBandH band
        cdef GDALRasterBandH mask

        warnings.warn(
            "read_mask() is deprecated and will be removed by Rasterio 1.0. "
            "Please use read_masks() instead.",
            FutureWarning,
            stacklevel=2)

        band = self.band(1)
        mask = GDALGetMaskBand(band)
        if mask == NULL:
            return None

        if out is None:
            out_shape = (
                window
                and windows.shape(window, self.height, self.width)
                or self.shape)
            out = np.empty(out_shape, np.uint8)
        if window:
            window = windows.evaluate(window, self.height, self.width)
            yoff = window[0][0]
            xoff = window[1][0]
            height = window[0][1] - yoff
            width = window[1][1] - xoff
        else:
            xoff = yoff = 0
            width = self.width
            height = self.height

        io_band(mask, 0, xoff, yoff, width, height, out)
        return out

    def sample(self, xy, indexes=None):
        """Get the values of a dataset at certain positions

        Values are from the nearest pixel. They are not interpolated.

        Parameters
        ----------
        xy : iterable, pairs of floats
            A sequence or generator of (x, y) pairs.

        indexes : list of ints or a single int, optional
            If `indexes` is a list, the result is a 3D array, but is
            a 2D array if it is a band index number.

        Returns
        -------
        Iterable, yielding dataset values for the specified `indexes`
        as an ndarray.
        """
        # In https://github.com/mapbox/rasterio/issues/378 a user has
        # found what looks to be a Cython generator bug. Until that can
        # be confirmed and fixed, the workaround is a pure Python
        # generator implemented in sample.py.
        return sample_gen(self, xy, indexes)


cdef class MemoryFileBase(object):
    """Base for a BytesIO-like class backed by an in-memory file."""

    def __init__(self, initial_bytes=b''):
        """Map bytes to a file in an in-memory filesystem."""
        cdef VSILFILE *vsi_handle = NULL

        if not isinstance(initial_bytes, (bytearray, bytes)):
            raise TypeError("Initial bytes must be type bytearray or bytes.")

        self.name = os.path.join('/vsimem', str(uuid.uuid4()))
        self.path = self.name.encode('utf-8')
        self._pos = 0
        self.closed = False

        self._initial_bytes = initial_bytes
        cdef unsigned char *buffer = self._initial_bytes

        if self._initial_bytes:

            with CPLErrors() as cple:
                vsi_handle = VSIFileFromMemBuffer(self.path, buffer,
                                                  len(self._initial_bytes), 0)
                cple.check()

            if vsi_handle == NULL:
                raise IOError(
                    "Failed to create in-memory file using initial bytes.")

            if VSIFCloseL(vsi_handle) != 0:
                raise IOError(
                    "Failed to properly close in-memory file.")

    def exists(self):
        """True if the in-memory file exists"""
        cdef VSILFILE *fp = VSIFOpenL(self.path, 'r')
        if fp != NULL:
            VSIFCloseL(fp)
            return True
        else:
            return False

    def __len__(self):
        return self.getbuffer().size

    def close(self):
        """Close MemoryFile and release allocated memory."""
        VSIUnlink(self.path)
        self._pos = 0
        self._initial_bytes = None
        self.closed = True

    def read(self, size=-1):
        """Read size bytes from MemoryFile."""
        cdef VSILFILE *fp = NULL
        # Return no bytes immediately if the position is at or past the
        # end of the file.
        length = len(self)

        if self._pos >= length:
            self._pos = length
            return b''

        if size == -1:
            size = length - self._pos
        else:
            size = min(size, length - self._pos)

        cdef unsigned char *buffer = <unsigned char *>CPLMalloc(size)
        cdef bytes result

        try:
            with CPLErrors() as cple:
                fp = VSIFOpenL(self.path, 'r')
                cple.check()

                if fp == NULL:
                    raise IOError(
                        "Failed to open in-memory file: %s", self.name)

                if VSIFSeekL(fp, self._pos, 0) < 0:
                    raise IOError(
                        "Failed to seek to offset %s in %s.",
                        self._pos, self.name)

                objects_read = VSIFReadL(buffer, 1, size, fp)
                cple.check()

                result = <bytes>buffer[:objects_read]
        finally:
            VSIFCloseL(fp)
            CPLFree(buffer)

        self._pos += len(result)
        return result

    def seek(self, offset, whence=0):
        """Seek to position in MemoryFile."""
        if whence == 0:
            pos = offset
        elif whence == 1:
            pos = self._pos + offset
        elif whence == 2:
            pos = len(self) - offset
        if pos < 0:
            raise ValueError("negative seek position: {}".format(pos))
        if pos > len(self):
            raise ValueError("seek position past end of file: {}".format(pos))
        self._pos = pos
        return self._pos

    def tell(self):
        """Tell current position in MemoryFile."""
        return self._pos

    def write(self, data):
        """Write data bytes to MemoryFile"""
        cdef VSILFILE *fp = NULL
        cdef const unsigned char *view = <bytes>data
        n = len(data)

        if not self.exists():
            fp = VSIFOpenL(self.path, 'w')
            if fp == NULL:
                raise ValueError("NULL file")
        else:
            fp = VSIFOpenL(self.path, 'r+')
            if fp == NULL:
                raise ValueError("NULL file")

            if VSIFSeekL(fp, self._pos, 0) < 0:
                raise IOError(
                    "Failed to seek to offset %s in %s.", self._pos, self.name)

        result = VSIFWriteL(view, 1, n, fp)
        VSIFFlushL(fp)
        VSIFCloseL(fp)

        self._pos += result
        return result

    def getbuffer(self):
        """Return a view on bytes of the file."""
        cdef unsigned char *buffer = NULL
        cdef const char *path = NULL
        cdef vsi_l_offset buffer_len = 0
        cdef np.uint8_t [:] buff_view

        with CPLErrors() as cple:
            buffer = VSIGetMemFileBuffer(self.path, &buffer_len, 0)
            cple.check()

        if buffer == NULL or buffer_len == 0:
            buff_view = np.array([], dtype='uint8')
        else:
            buff_view = <np.uint8_t[:buffer_len]>buffer
        return buff_view


cdef class DatasetWriterBase(DatasetReaderBase):
    # Read-write access to raster data and metadata.

    def __init__(self, path, mode, driver=None, width=None, height=None,
                 count=None, crs=None, transform=None, dtype=None, nodata=None,
                 gcps=None, **kwargs):
        # Validate write mode arguments.
        log.debug("Path: %s, mode: %s, driver: %s", path, mode, driver)
        if mode == 'w':
            if not isinstance(driver, string_types):
                raise TypeError("A driver name string is required.")
            try:
                width = int(width)
                height = int(height)
            except:
                raise TypeError("Integer width and height are required.")
            try:
                count = int(count)
            except:
                raise TypeError("Integer band count is required.")
            try:
                assert dtype is not None
                _ = np.dtype(dtype)
            except:
                raise TypeError("A valid dtype is required.")
        self.name = path
        self.mode = mode
        self.driver = driver
        self.width = width
        self.height = height
        self._count = count
        self._init_dtype = np.dtype(dtype).name
        self._init_nodata = nodata
        self._hds = NULL
        self._count = count
        self._crs = crs
        if transform is not None:
            self._transform = transform.to_gdal()
        self._gcps = None
        self._init_gcps = gcps
        self._closed = True
        self._dtypes = []
        self._nodatavals = []
        self._units = ()
        self._descriptions = ()
        self._options = kwargs.copy()

    def __repr__(self):
        return "<%s RasterUpdater name='%s' mode='%s'>" % (
            self.closed and 'closed' or 'open',
            self.name,
            self.mode)

    def start(self):
        cdef const char *drv_name = NULL
        cdef char **options = NULL
        cdef char *key_c = NULL
        cdef char *val_c = NULL
        cdef GDALDriverH drv = NULL
        cdef GDALRasterBandH band = NULL
        cdef int success

        # Parse the path to determine if there is scheme-specific
        # configuration to be done.
        path, archive, scheme = parse_path(self.name)
        path = vsi_path(path, archive, scheme)

        if scheme and scheme != 'file':
            raise TypeError(
                "VFS '{0}' datasets can not be created or updated.".format(
                    scheme))

        name_b = path.encode('utf-8')
        cdef const char *fname = name_b

        kwds = []

        if self.mode == 'w':

            # Delete existing file, create.
            if os.path.exists(path):
                os.unlink(path)

            driver_b = self.driver.encode('utf-8')
            drv_name = driver_b
            try:
                with CPLErrors() as cple:
                    drv = GDALGetDriverByName(drv_name)
                    cple.check()
            except Exception as err:
                raise DriverRegistrationError(str(err))

            # Find the equivalent GDAL data type or raise an exception
            # We've mapped numpy scalar types to GDAL types so see
            # if we can crosswalk those.
            if hasattr(self._init_dtype, 'type'):
                tp = self._init_dtype.type
                if tp not in dtypes.dtype_rev:
                    raise ValueError(
                        "Unsupported dtype: %s" % self._init_dtype)
                else:
                    gdal_dtype = dtypes.dtype_rev.get(tp)
            else:
                gdal_dtype = dtypes.dtype_rev.get(self._init_dtype)

            # Creation options
            for k, v in self._options.items():
                # Skip items that are definitely *not* valid driver options.
                if k.lower() in ['affine']:
                    continue
                kwds.append((k.lower(), v))
                k, v = k.upper(), str(v).upper()

                # Guard against block size that exceed image size.
                if k == 'BLOCKXSIZE' and int(v) > self.width:
                    raise ValueError("blockxsize exceeds raster width.")
                if k == 'BLOCKYSIZE' and int(v) > self.height:
                    raise ValueError("blockysize exceeds raster height.")

                key_b = k.encode('utf-8')
                val_b = v.encode('utf-8')
                key_c = key_b
                val_c = val_b
                options = CSLSetNameValue(options, key_c, val_c)
                log.debug(
                    "Option: %r\n",
                    (k, CSLFetchNameValue(options, key_c)))

            try:
                with CPLErrors() as cple:
                    self._hds = GDALCreate(
                        drv, fname, self.width, self.height, self._count,
                        gdal_dtype, options)
                    cple.check()
            except Exception as err:
                if options != NULL:
                    CSLDestroy(options)
                raise

            if self._init_nodata is not None:

                if not in_dtype_range(self._init_nodata, self._init_dtype):
                    raise ValueError(
                        "Given nodata value, %s, is beyond the valid "
                        "range of its data type, %s." % (
                            self._init_nodata, self._init_dtype))

                # Broadcast the nodata value to all bands.
                for i in range(self._count):
                    band = self.band(i + 1)
                    success = GDALSetRasterNoDataValue(band,
                                                       self._init_nodata)

            if self._transform:
                self.write_transform(self._transform)
            if self._crs:
                self.set_crs(self._crs)
            if self._init_gcps:
                self.set_gcps(self._init_gcps, self.crs)

        elif self.mode == 'r+':
            try:
                with CPLErrors() as cple:
                    self._hds = GDALOpen(fname, 1)
                    cple.check()
            except CPLE_OpenFailedError as err:
                raise RasterioIOError(str(err))

        drv = GDALGetDatasetDriver(self._hds)
        drv_name = GDALGetDriverShortName(drv)
        self.driver = drv_name.decode('utf-8')

        self._count = GDALGetRasterCount(self._hds)
        self.width = GDALGetRasterXSize(self._hds)
        self.height = GDALGetRasterYSize(self._hds)
        self.shape = (self.height, self.width)

        self._transform = self.read_transform()
        self._crs = self.read_crs()

        if options != NULL:
            CSLDestroy(options)

        # touch self.meta
        _ = self.meta

        self.update_tags(ns='rio_creation_kwds', **kwds)
        self._closed = False

    def set_crs(self, crs):
        """Writes a coordinate reference system to the dataset."""
        cdef char *proj_c = NULL
        cdef char *wkt = NULL
        cdef OGRSpatialReferenceH osr = NULL

        osr = OSRNewSpatialReference(NULL)
        if osr == NULL:
            raise ValueError("Null spatial reference")
        params = []

        log.debug("Input CRS: %r", crs)

        # Normally, we expect a CRS dict.
        if isinstance(crs, dict):
            crs = CRS(crs)
        if isinstance(crs, CRS):
            # EPSG is a special case.
            init = crs.get('init')
            if init:
                auth, val = init.split(':')
                if auth.upper() == 'EPSG':
                    OSRImportFromEPSG(osr, int(val))
            else:
                crs['wktext'] = True
                for k, v in crs.items():
                    if v is True or (k in ('no_defs', 'wktext') and v):
                        params.append("+%s" % k)
                    else:
                        params.append("+%s=%s" % (k, v))
                proj = " ".join(params)
                log.debug("PROJ.4 to be imported: %r", proj)
                proj_b = proj.encode('utf-8')
                proj_c = proj_b
                OSRImportFromProj4(osr, proj_c)
        # Fall back for CRS strings like "EPSG:3857."
        else:
            proj_b = crs.encode('utf-8')
            proj_c = proj_b
            OSRSetFromUserInput(osr, proj_c)

        # Fixup, export to WKT, and set the GDAL dataset's projection.
        OSRFixup(osr)
        OSRExportToWkt(osr, <char**>&wkt)
        wkt_b = wkt
        log.debug("Exported WKT: %s", wkt_b.decode('utf-8'))
        GDALSetProjection(self._hds, wkt)

        CPLFree(wkt)
        OSRDestroySpatialReference(osr)
        self._crs = crs
        log.debug("Self CRS: %r", self._crs)

    property crs:
        """A mapping of PROJ.4 coordinate reference system params.
        """

        def __get__(self):
            return self.get_crs()

        def __set__(self, value):
            self.set_crs(value)

    def write_transform(self, transform):
        if self._hds == NULL:
            raise ValueError("Can't read closed raster file")

        if [abs(v) for v in transform] == [0, 1, 0, 0, 0, 1]:
            warnings.warn(
                "Dataset uses default geotransform (Affine.identity). "
                "No transform will be written to the output by GDAL.",
                UserWarning
            )

        cdef double gt[6]
        for i in range(6):
            gt[i] = transform[i]
        err = GDALSetGeoTransform(self._hds, gt)
        if err:
            raise ValueError("transform not set: %s" % transform)
        self._transform = transform

    property transform:
        """An affine transformation that maps pixel row/column
        coordinates to coordinates in the specified crs. The affine
        transformation is represented by a six-element sequence.
        Reference system coordinates can be calculated by the
        following formula

        X = Item 0 + Column * Item 1 + Row * Item 2
        Y = Item 3 + Column * Item 4 + Row * Item 5

        See also this class's ul() method.
        """

        def __get__(self):
            return Affine.from_gdal(*self.get_transform())

        def __set__(self, value):
            self.write_transform(value.to_gdal())

    def set_nodatavals(self, vals):
        cdef GDALRasterBandH band = NULL
        cdef double nodataval
        cdef int success

        for i, val in zip(self.indexes, vals):
            band = self.band(i)
            nodataval = val
            success = GDALSetRasterNoDataValue(band, nodataval)
            if success:
                raise ValueError("Invalid nodata value: %r", val)
        self._nodatavals = vals

    property nodatavals:
        """A list by band of a dataset's nodata values.
        """

        def __get__(self):
            return self.get_nodatavals()

    property nodata:
        """The dataset's single nodata value."""

        def __get__(self):
            return self.nodatavals[0]

        def __set__(self, value):
            self.set_nodatavals([value for old_val in self.nodatavals])

    def write(self, src, indexes=None, window=None):
        """Write the src array into indexed bands of the dataset.

        If `indexes` is a list, the src must be a 3D array of
        matching shape. If an int, the src must be a 2D array.

        See `read()` for usage of the optional `window` argument.
        """
        cdef int height, width, xoff, yoff, indexes_count
        cdef int retval = 0

        if self._hds == NULL:
            raise ValueError("can't write to closed raster file")

        if indexes is None:
            indexes = self.indexes
        elif isinstance(indexes, int):
            indexes = [indexes]
            src = np.array([src])
        if len(src.shape) != 3 or src.shape[0] != len(indexes):
            raise ValueError(
                "Source shape is inconsistent with given indexes")

        check_dtypes = set()
        # Check each index before processing 3D array
        for bidx in indexes:
            if bidx not in self.indexes:
                raise IndexError("band index out of range")
            idx = self.indexes.index(bidx)
            check_dtypes.add(self.dtypes[idx])
        if len(check_dtypes) > 1:
            raise ValueError("more than one 'dtype' found")
        elif len(check_dtypes) == 0:
            dtype = self.dtypes[0]
        else:  # unique dtype; normal case
            dtype = check_dtypes.pop()

        if src is not None and src.dtype != dtype:
            raise ValueError(
                "the array's dtype '%s' does not match "
                "the file's dtype '%s'" % (src.dtype, dtype))

        # Require C-continguous arrays (see #108).
        src = np.require(src, dtype=dtype, requirements='C')

        # Prepare the IO window.
        if window:
            window = windows.evaluate(window, self.height, self.width)
            yoff = <int>window[0][0]
            xoff = <int>window[1][0]
            height = <int>window[0][1] - yoff
            width = <int>window[1][1] - xoff
        else:
            xoff = yoff = <int>0
            width = <int>self.width
            height = <int>self.height

        indexes_arr = np.array(indexes, dtype=int)
        indexes_count = <int>indexes_arr.shape[0]
        retval = io_multi_band(self._hds, 1, xoff, yoff, width, height,
                               src, indexes_arr)

        if retval in (1, 2, 3):
            raise IOError("Read or write failed")
        elif retval == 4:
            raise ValueError("NULL band")

    def write_band(self, bidx, src, window=None):
        """Write the src array into the `bidx` band.

        Band indexes begin with 1: read_band(1) returns the first band.

        The optional `window` argument takes a tuple like:

            ((row_start, row_stop), (col_start, col_stop))

        specifying a raster subset to write into.
        """
        self.write(src, bidx, window=window)

    def update_tags(self, bidx=0, ns=None, **kwargs):
        """Updates the tags of a dataset or one of its bands.

        Tags are pairs of key and value strings. Tags belong to
        namespaces.  The standard namespaces are: default (None) and
        'IMAGE_STRUCTURE'.  Applications can create their own additional
        namespaces.

        The optional bidx argument can be used to select the dataset
        band. The optional ns argument can be used to select a namespace
        other than the default.
        """
        cdef char *key_c = NULL
        cdef char *value_c = NULL
        cdef GDALMajorObjectH hobj = NULL
        cdef const char *domain_c = NULL
        cdef char **papszStrList = NULL
        if bidx > 0:
            hobj = self.band(bidx)
        else:
            hobj = self._hds
        if ns:
            domain_b = ns.encode('utf-8')
            domain_c = domain_b
        else:
            domain_c = NULL

        papszStrList = CSLDuplicate(
            GDALGetMetadata(hobj, domain_c))

        for key, value in kwargs.items():
            key_b = text_type(key).encode('utf-8')
            value_b = text_type(value).encode('utf-8')
            key_c = key_b
            value_c = value_b
            papszStrList = CSLSetNameValue(
                    papszStrList, key_c, value_c)

        retval = GDALSetMetadata(hobj, papszStrList, domain_c)
        if papszStrList != NULL:
            CSLDestroy(papszStrList)

        if retval == 2:
            log.warn("Tags accepted but may not be persisted.")
        elif retval == 3:
            raise RuntimeError("Tag update failed.")

    def set_description(self, bidx, value):
        """Sets the description of a dataset band.

        Parameters
        ----------
        bidx : int
            Index of the band (starting with 1).

        value: string
            A description of the band.

        Returns
        -------
        None
        """
        cdef GDALRasterBandH hband = NULL

        hband = self.band(bidx)
        GDALSetDescription(hband, value.encode('utf-8'))
        # Invalidate cached descriptions.
        self._descriptions = ()

    def set_units(self, bidx, value):
        """Sets the units of a dataset band.

        Parameters
        ----------
        bidx : int
            Index of the band (starting with 1).

        value: string
            A label for the band's units such as 'meters' or 'degC'.
            See the Pint project for a suggested list of units.

        Returns
        -------
        None
        """
        cdef GDALRasterBandH hband = NULL

        hband = self.band(bidx)
        GDALSetRasterUnitType(hband, value.encode('utf-8'))
        # Invalidate cached units.
        self._units = ()

    def write_colormap(self, bidx, colormap):
        """Write a colormap for a band to the dataset."""
        cdef GDALRasterBandH hBand = NULL
        cdef GDALColorTableH hTable = NULL
        cdef GDALColorEntry color

        hBand = self.band(bidx)

        # RGB only for now. TODO: the other types.
        # GPI_Gray=0,  GPI_RGB=1, GPI_CMYK=2,     GPI_HLS=3
        hTable = GDALCreateColorTable(1)
        vals = range(256)

        for i, rgba in colormap.items():
            if len(rgba) == 4 and self.driver in ('GTiff'):
                warnings.warn(
                    "This format doesn't support alpha in colormap entries. "
                    "The value will be ignored.")

            elif len(rgba) == 3:
                rgba = tuple(rgba) + (255,)

            if i not in vals:
                log.warn("Invalid colormap key %d", i)
                continue

            color.c1, color.c2, color.c3, color.c4 = rgba
            GDALSetColorEntry(hTable, i, &color)

        # TODO: other color interpretations?
        GDALSetRasterColorInterpretation(hBand, 1)
        GDALSetRasterColorTable(hBand, hTable)
        GDALDestroyColorTable(hTable)

    def write_mask(self, mask_array, window=None):
        """Write the valid data mask src array into the dataset's band
        mask.

        The optional `window` argument takes a tuple like:

            ((row_start, row_stop), (col_start, col_stop))

        specifying a raster subset to write into.
        """
        cdef GDALRasterBandH band = NULL
        cdef GDALRasterBandH mask = NULL

        band = self.band(1)

        try:
            with CPLErrors() as cple:
                retval = GDALCreateMaskBand(band, 0x02)
                cple.check()
                mask = GDALGetMaskBand(band)
                cple.check()
                log.debug("Created mask band")
        except:
            raise RasterioIOError("Failed to get mask.")

        if window:
            window = windows.evaluate(window, self.height, self.width)
            yoff = window[0][0]
            xoff = window[1][0]
            height = window[0][1] - yoff
            width = window[1][1] - xoff
        else:
            xoff = yoff = 0
            width = self.width
            height = self.height

        if mask_array is True:
            GDALFillRaster(mask, 255, 0)
        elif mask_array is False:
            GDALFillRaster(mask, 0, 0)
        elif mask_array.dtype == np.bool:
            array = 255 * mask_array.astype(np.uint8)
            retval = io_band(mask, 1, xoff, yoff, width, height, array)
        else:
            retval = io_band(mask, 1, xoff, yoff, width, height, mask_array)

    def build_overviews(self, factors, resampling=Resampling.nearest):
        """Build overviews at one or more decimation factors for all
        bands of the dataset."""
        cdef int *factors_c = NULL
        cdef const char *resampling_c = NULL

        try:
            # GDALBuildOverviews() takes a string algo name, not a
            # Resampling enum member (like warping) and accepts only
            # a subset of the warp algorithms. 'NONE' is omitted below
            # (what does that even mean?) and so is 'AVERAGE_MAGPHASE'
            # (no corresponding member in the warp enum).
            resampling_map = {
                0: 'NEAREST',
                2: 'CUBIC',
                5: 'AVERAGE',
                6: 'MODE',
                7: 'GAUSS'}
            resampling_alg = resampling_map[Resampling(resampling.value)]
        except (KeyError, ValueError):
            raise ValueError(
                "resampling must be one of: {0}".format(", ".join(
                    ['Resampling.{0}'.format(Resampling(k).name) for k in
                     resampling_map.keys()])))

        # Allocate arrays.
        if factors:
            factors_c = <int *>CPLMalloc(len(factors)*sizeof(int))
            for i, factor in enumerate(factors):
                factors_c[i] = factor
            try:
                with CPLErrors() as cple:
                    resampling_b = resampling_alg.encode('utf-8')
                    resampling_c = resampling_b
                    err = GDALBuildOverviews(self._hds, resampling_c,
                        len(factors), factors_c, 0, NULL, NULL, NULL)
                    cple.check()
            finally:
                if factors_c != NULL:
                    CPLFree(factors_c)

    def set_gcps(self, gcps, crs=None):
        cdef char *srcwkt = NULL
        cdef GDAL_GCP *gcplist = <GDAL_GCP *>CPLMalloc(len(gcps) * sizeof(GDAL_GCP))
        
        for i, obj in enumerate(gcps):
            ident = str(i).encode('utf-8')
            info = "".encode('utf-8')
            gcplist[i].pszId = ident
            gcplist[i].pszInfo = info
            gcplist[i].dfGCPPixel = obj.col
            gcplist[i].dfGCPLine = obj.row
            gcplist[i].dfGCPX = obj.x
            gcplist[i].dfGCPY = obj.y
            gcplist[i].dfGCPZ = obj.z or 0.0

        # Try to use the primary crs if possible.
        if not crs:
            crs = self.crs

        osr = _osr_from_crs(crs)
        OSRExportToWkt(osr, <char**>&srcwkt)
        GDALSetGCPs(self.handle(), len(gcps), gcplist, srcwkt)
        CPLFree(gcplist)
        CPLFree(srcwkt)

        # Invalidate cached value.
        self._gcps = None

    property gcps:
        """ground control crs and points.

        Returns
        -------
        gcps: a sequence of GroundControlPoints
            Zero or more ground control points.
        crs: a CRS
            The coordinate reference system for ground control points.
        """
        def __get__(self):
            if not self._gcps:
                self._gcps = self.get_gcps()
            return self._gcps

        def __set__(self, values):
            if isinstance(values, tuple):
                self.set_gcps(values[0], values[1])
            else:
                self.set_gcps(values)


cdef class InMemoryRaster:
    """
    Class that manages a single-band in memory GDAL raster dataset.  Data type
    is determined from the data type of the input numpy 2D array (image), and
    must be one of the data types supported by GDAL
    (see rasterio.dtypes.dtype_rev).  Data are populated at create time from
    the 2D array passed in.

    Use the 'with' pattern to instantiate this class for automatic closing
    of the memory dataset.

    This class includes attributes that are intended to be passed into GDAL
    functions:
    self.dataset
    self.band
    self.band_ids  (single element array with band ID of this dataset's band)
    self.transform (GDAL compatible transform array)

    This class is only intended for internal use within rasterio to support
    IO with GDAL.  Other memory based operations should use numpy arrays.
    """

    def __cinit__(self, image=None, dtype='uint8', count=1, width=None,
                  height=None, transform=None, gcps=None, crs=None):
        """
        Create in-memory raster dataset, and fill its bands with the
        arrays in image.

        An empty in-memory raster with no memory allocated to bands,
        e.g. for use in _calculate_default_transform(), can be created
        by passing dtype, count, width, and height instead.

        :param image: 2D numpy array.  Must be of supported data type
        (see rasterio.dtypes.dtype_rev)
        :param transform: GDAL compatible transform array
        """

        self._image = image

        cdef int i = 0  # avoids Cython warning in for loop below
        cdef const char *srcwkt = NULL
        cdef OGRSpatialReferenceH osr = NULL
        cdef GDALDriverH mdriver = NULL
        cdef GDAL_GCP *gcplist = NULL

        if image is not None:
            if len(image.shape) == 3:
                count, height, width = image.shape
            elif len(image.shape) == 2:
                count = 1
                height, width = image.shape
            dtype = image.dtype.name

        self.band_ids[0] = 1

        with CPLErrors() as cple:
            memdriver = GDALGetDriverByName("MEM")
            cple.check()
            datasetname = str(uuid.uuid4()).encode('utf-8')
            self._hds = GDALCreate(
                memdriver, <const char *>datasetname, width, height, count,
                <GDALDataType>dtypes.dtype_rev[dtype], NULL)
            cple.check()

        if transform is not None:
            for i in range(6):
                self.transform[i] = transform[i]
            err = GDALSetGeoTransform(self._hds, self.transform)
            if err:
                raise ValueError("transform not set: %s" % transform)

            if crs:
                osr = _osr_from_crs(crs)
                OSRExportToWkt(osr, <char**>&srcwkt)
                GDALSetProjection(self._hds, srcwkt)
                log.debug("Set CRS on temp source dataset: %s", srcwkt)
                CPLFree(<void *>srcwkt)
                OSRDestroySpatialReference(osr)

        elif gcps and crs:
            gcplist = <GDAL_GCP *>CPLMalloc(len(gcps) * sizeof(GDAL_GCP))
            for i, obj in enumerate(gcps):
                ident = str(i).encode('utf-8')
                info = "".encode('utf-8')
                gcplist[i].pszId = ident
                gcplist[i].pszInfo = info
                gcplist[i].dfGCPPixel = obj.col
                gcplist[i].dfGCPLine = obj.row
                gcplist[i].dfGCPX = obj.x
                gcplist[i].dfGCPY = obj.y
                gcplist[i].dfGCPZ = obj.z or 0.0

            osr = _osr_from_crs(crs)
            OSRExportToWkt(osr, <char**>&srcwkt)
            GDALSetGCPs(self._hds, len(gcps), gcplist, srcwkt)
            CPLFree(gcplist)
            CPLFree(srcwkt)

        if self._image is not None:
            self.write(self._image)

    def __enter__(self):
        return self

    def __exit__(self, *args, **kwargs):
        self.close()

    cdef GDALDatasetH handle(self) except NULL:
        """Return the object's GDAL dataset handle"""
        return self._hds

    cdef GDALRasterBandH band(self, int bidx) except NULL:
        """Return a GDAL raster band handle"""
        cdef GDALRasterBandH band = NULL

        try:
            with CPLErrors() as cple:
                band = GDALGetRasterBand(self._hds, bidx)
                cple.check()
        except CPLE_IllegalArgError as exc:
            raise IndexError(str(exc))
        if band == NULL:
            raise ValueError("NULL band")

        return band

    def close(self):
        if self._hds != NULL:
            GDALClose(self._hds)
            self._hds = NULL

    def read(self):
        io_auto(self._image, self.band(1), False)
        return self._image

    def write(self, image):
        io_auto(image, self.band(1), True)


cdef class BufferedDatasetWriterBase(DatasetWriterBase):

    def __repr__(self):
        return "<%s IndirectRasterUpdater name='%s' mode='%s'>" % (
            self.closed and 'closed' or 'open',
            self.name,
            self.mode)

    def start(self):
        cdef const char *drv_name = NULL
        cdef GDALDriverH drv = NULL
        cdef GDALDriverH memdrv = NULL
        cdef GDALRasterBandH band = NULL
        cdef GDALDatasetH temp = NULL
        cdef int success

        # Parse the path to determine if there is scheme-specific
        # configuration to be done.
        path = vsi_path(*parse_path(self.name))
        name_b = path.encode('utf-8')
        cdef const char *fname = name_b

        memdrv = GDALGetDriverByName("MEM")

        if self.mode == 'w':
            # Find the equivalent GDAL data type or raise an exception
            # We've mapped numpy scalar types to GDAL types so see
            # if we can crosswalk those.
            if hasattr(self._init_dtype, 'type'):
                tp = self._init_dtype.type
                if tp not in dtypes.dtype_rev:
                    raise ValueError(
                        "Unsupported dtype: %s" % self._init_dtype)
                else:
                    gdal_dtype = dtypes.dtype_rev.get(tp)
            else:
                gdal_dtype = dtypes.dtype_rev.get(self._init_dtype)

            try:
                with CPLErrors() as cple:
                    self._hds = GDALCreate(
                        memdrv, "temp", self.width, self.height, self._count,
                        gdal_dtype, NULL)
                    cple.check()
            except:
                raise

            if self._init_nodata is not None:
                for i in range(self._count):
                    band = self.band(i+1)
                    success = GDALSetRasterNoDataValue(
                        band, self._init_nodata)
            if self._transform:
                self.write_transform(self._transform)
            if self._crs:
                self.set_crs(self._crs)
            if self._gcps:
                self.set_gcps(self._gcps, self._crs)

        elif self.mode == 'r+':
            try:
                with CPLErrors() as cple:
                    temp = GDALOpen(fname, 0)
                    cple.check()
            except Exception as exc:
                raise RasterioIOError(str(exc))

            try:
                with CPLErrors() as cple:
                    self._hds = GDALCreateCopy(
                        memdrv, "temp", temp, 1, NULL, NULL, NULL)
                    cple.check()
            except:
                raise

            drv = GDALGetDatasetDriver(temp)
            self.driver = get_driver_name(drv)
            GDALClose(temp)

        self._count = GDALGetRasterCount(self._hds)
        self.width = GDALGetRasterXSize(self._hds)
        self.height = GDALGetRasterYSize(self._hds)
        self.shape = (self.height, self.width)

        self._transform = self.read_transform()
        self._crs = self.read_crs()

        # touch self.meta
        _ = self.meta

        self._closed = False

    def close(self):
        cdef const char *drv_name = NULL
        cdef char **options = NULL
        cdef char *key_c = NULL
        cdef char *val_c = NULL
        cdef GDALDriverH drv = NULL
        cdef GDALDatasetH temp = NULL
        cdef int success
        name_b = self.name.encode('utf-8')
        cdef const char *fname = name_b

        # Delete existing file, create.
        if os.path.exists(self.name):
            os.unlink(self.name)

        driver_b = self.driver.encode('utf-8')
        drv_name = driver_b
        drv = GDALGetDriverByName(drv_name)
        if drv == NULL:
            raise ValueError("NULL driver for %s", self.driver)

        kwds = []
        # Creation options
        for k, v in self._options.items():
            # Skip items that are definitely *not* valid driver options.
            if k.lower() in ['affine']:
                continue
            kwds.append((k.lower(), v))
            k, v = k.upper(), str(v).upper()
            key_b = k.encode('utf-8')
            val_b = v.encode('utf-8')
            key_c = key_b
            val_c = val_b
            options = CSLSetNameValue(options, key_c, val_c)
            log.debug(
                "Option: %r\n",
                (k, CSLFetchNameValue(options, key_c)))

        #self.update_tags(ns='rio_creation_kwds', **kwds)
        try:
            with CPLErrors() as cple:
                temp = GDALCreateCopy(
                    drv, fname, self._hds, 1, options, NULL, NULL)
                cple.check()
        except:
            raise
        finally:
            if options != NULL:
                CSLDestroy(options)
            if temp != NULL:
                GDALClose(temp)


def virtual_file_to_buffer(filename):
    """Read content of a virtual file into a Python bytes buffer."""
    cdef unsigned char *buff = NULL
    cdef const char *cfilename = NULL
    cdef vsi_l_offset buff_len = 0

    filename_b = filename if not isinstance(filename, string_types) else filename.encode('utf-8')
    cfilename = filename_b

    try:
        with CPLErrors() as cple:
            buff = VSIGetMemFileBuffer(cfilename, &buff_len, 0)
            cple.check()
    except:
        raise

    n = buff_len
    log.debug("Buffer length: %d bytes", n)
    cdef np.uint8_t[:] buff_view = <np.uint8_t[:n]>buff
    return buff_view<|MERGE_RESOLUTION|>--- conflicted
+++ resolved
@@ -47,12 +47,9 @@
     GDALSetRasterNoDataValue, GDALSetRasterUnitType,
     OSRDestroySpatialReference, OSRExportToWkt, OSRFixup, OSRImportFromEPSG,
     OSRImportFromProj4, OSRNewSpatialReference, OSRSetFromUserInput,
-<<<<<<< HEAD
-    VSIGetMemFileBuffer, vsi_l_offset, GDALSetGCPs)
-=======
     VSIGetMemFileBuffer, vsi_l_offset, VSIFileFromMemBuffer, VSIFCloseL,
-    VSIFOpenL, VSIUnlink, VSIFReadL, VSIFWriteL, VSIFFlushL, VSIFSeekL)
->>>>>>> c94c2806
+    VSIFOpenL, VSIUnlink, VSIFReadL, VSIFWriteL, VSIFFlushL, VSIFSeekL,
+    GDALSetGCPs)
 
 include "gdal.pxi"
 
