import functools
import json
import logging
from math import ceil, floor
import os
import sys
import warnings

import click
from cligj import (
    precision_opt, indent_opt, compact_opt, projection_geographic_opt,
    projection_projected_opt, sequence_opt, use_rs_opt,
    geojson_type_feature_opt, geojson_type_bbox_opt, files_inout_arg,
    format_opt)

import rasterio
from rasterio.transform import Affine
from rasterio.rio.cli import cli, coords, write_features


logger = logging.getLogger('rio')
warnings.simplefilter('default')


# Shapes command.
@cli.command(short_help="Write shapes extracted from bands or masks.")
@click.argument('input', type=click.Path(exists=True))
@precision_opt
@indent_opt
@compact_opt
@projection_geographic_opt
@projection_projected_opt
@sequence_opt
@use_rs_opt
@geojson_type_feature_opt(True)
@geojson_type_bbox_opt(False)
@click.option('--band/--mask', default=True,
              help="Choose to extract from a band (the default) or a mask.")
@click.option('--bidx', 'bandidx', type=int, default=None,
              help="Index of the band or mask that is the source of shapes.")
@click.option('--sampling', type=int, default=1,
              help="Inverse of the sampling fraction; "
                   "a value of 10 decimates.")
@click.option('--with-nodata/--without-nodata', default=False,
              help="Include or do not include (the default) nodata regions.")
@click.option('--as-mask/--not-as-mask', default=False,
              help="Interpret a band as a mask and output only one class of "
                   "valid data shapes.")
@click.pass_context
def shapes(
        ctx, input, precision, indent, compact, projection, sequence,
        use_rs, geojson_type, band, bandidx, sampling, with_nodata, as_mask):
    """Extracts shapes from one band or mask of a dataset and writes
    them out as GeoJSON. Unless otherwise specified, the shapes will be
    transformed to WGS 84 coordinates.

    The default action of this command is to extract shapes from the
    first band of the input dataset. The shapes are polygons bounding
    contiguous regions (or features) of the same raster value. This
    command performs poorly for int16 or float type datasets.

    Bands other than the first can be specified using the `--bidx`
    option:

      $ rio shapes --bidx 3 tests/data/RGB.byte.tif

    The valid data footprint of a dataset's i-th band can be extracted
    by using the `--mask` and `--bidx` options:

      $ rio shapes --mask --bidx 1 tests/data/RGB.byte.tif

    Omitting the `--bidx` option results in a footprint extracted from
    the conjunction of all band masks. This is generally smaller than
    any individual band's footprint.

    A dataset band may be analyzed as though it were a binary mask with
    the `--as-mask` option:

      $ rio shapes --as-mask --bidx 1 tests/data/RGB.byte.tif
    """
    # These import numpy, which we don't want to do unless it's needed.
    import numpy
    import rasterio.features
    import rasterio.warp

    verbosity = ctx.obj['verbosity'] if ctx.obj else 1
    logger = logging.getLogger('rio')
    dump_kwds = {'sort_keys': True}
    if indent:
        dump_kwds['indent'] = indent
    if compact:
        dump_kwds['separators'] = (',', ':')
    stdout = click.get_text_stream('stdout')

    bidx = 1 if bandidx is None and band else bandidx

    # This is the generator for (feature, bbox) pairs.
    class Collection(object):

        def __init__(self):
            self._xs = []
            self._ys = []

        @property
        def bbox(self):
            return min(self._xs), min(self._ys), max(self._xs), max(self._ys)

        def __call__(self):
            with rasterio.open(input) as src:
                img = None
                msk = None
                if band:
                    if sampling == 1:
                        img = src.read(bidx, masked=False)
                        transform = src.affine
                    # Decimate the band.
                    else:
                        img = numpy.zeros(
                            (src.height//sampling, src.width//sampling),
                            dtype=src.dtypes[src.indexes.index(bidx)])
                        img = src.read(bidx, img, masked=False)
                        transform = src.affine * Affine.scale(float(sampling))
                    if as_mask:
                        tmp = numpy.ones_like(img, 'uint8') * 255
                        tmp[img == 0] = 0
                        img = tmp
                        msk = tmp
                if not band or not with_nodata:
                    if sampling == 1:
                        msk = src.read_masks(bidx)
                        if bidx is None:
                            msk = numpy.logical_or.reduce(msk).astype('uint8')
                        transform = src.affine
                    # Decimate the mask.
                    else:
                        msk_shape = src.height//sampling, src.width//sampling
                        if bidx is None:
                            msk = numpy.zeros(
                                (src.count,) + msk_shape, 'uint8')
                        else:
                            msk = numpy.zeros(msk_shape, 'uint8')
                        msk = src.read_masks(bidx, msk)
                        if bidx is None:
                            msk = numpy.logical_or.reduce(msk).astype('uint8')
                        transform = src.affine * Affine.scale(float(sampling))

                bounds = src.bounds
                xs = [bounds[0], bounds[2]]
                ys = [bounds[1], bounds[3]]
                if projection == 'geographic':
                    xs, ys = rasterio.warp.transform(
                        src.crs, {'init': 'epsg:4326'}, xs, ys)
                if precision >= 0:
                    xs = [round(v, precision) for v in xs]
                    ys = [round(v, precision) for v in ys]
                self._xs = xs
                self._ys = ys

                kwargs = {'transform': transform}
                # Default is to exclude nodata features.
                if msk is not None:
                    kwargs['mask'] = msk #(msk > 0)
                if img is None:
                    img = msk

                for g, i in rasterio.features.shapes(img, **kwargs):
                    if projection == 'geographic':
                        g = rasterio.warp.transform_geom(
                            src.crs, 'EPSG:4326', g,
                            antimeridian_cutting=True, precision=precision)
                    xs, ys = zip(*coords(g))
                    yield {
                        'type': 'Feature',
                        'id': str(i),
                        'properties': {
                            'val': i, 'filename': os.path.basename(src.name)
                        },
                        'bbox': [min(xs), min(ys), max(xs), max(ys)],
                        'geometry': g
                    }

    if not sequence:
        geojson_type = 'collection'

    try:
        with rasterio.drivers(CPL_DEBUG=(verbosity > 2)):
            write_features(
                stdout, Collection(), sequence=sequence,
                geojson_type=geojson_type, use_rs=use_rs,
                **dump_kwds)
        sys.exit(0)
    except Exception:
        logger.exception("Failed. Exception caught")
        sys.exit(1)


# Rasterize command.
@cli.command(short_help='Rasterize features.')
@files_inout_arg
@format_opt
@click.option('--like', type=click.Path(exists=True),
              help='Raster dataset to use as a template for obtaining affine '
              'transform (bounds and resolution), crs, data type, and driver '
              'used to create the output.  Only a single band will be output.')
@click.option('--bounds', nargs=4, type=float, default=None,
              help='Output bounds: left, bottom, right, top.')
@click.option('--dimensions', nargs=2, type=int, default=None,
              help='Output dataset width, height in number of pixels.')
@click.option('--res', multiple=True, type=float, default=None,
              help='Output dataset resolution in units of coordinate '
              'reference system. Pixels assumed to be square if this option '
              'is used once, otherwise use: '
              '--res pixel_width --res pixel_height')
@click.option('--src_crs', default=None,
              help='Source coordinate reference system.  Limited to EPSG '
              'codes for now.  Used as output coordinate system if output '
              'does not exist or --like option is not used. '
              'Default: EPSG:4326')
@click.option('--all_touched', is_flag=True, default=False)
@click.option('--default_value', type=float, default=1, help='Default value '
              'for rasterized pixels')
@click.option('--fill', type=float, default=0,
              help='Fill value for allpixels '
              'not overlapping features.  Will be evaluated as NoData pixels '
              'for output.  Default: 0')
@click.option('--property', type=str, default=None, help='Property in '
              'GeoJSON features to use for rasterized values.  Any features '
              'that lack this property will be given --default_value instead.')
@click.pass_context
def rasterize(
        ctx,
        files,
        driver,
        like,
        bounds,
        dimensions,
        res,
        src_crs,
        all_touched,
        default_value,
        fill,
        property):

    """Rasterize GeoJSON into a new or existing raster.

    If the output raster exists, rio-rasterize will rasterize feature values
    into all bands of that raster.  The GeoJSON is assumed to be in the same
    coordinate reference system as the output unless --src_crs is provided.

    --default_value or property values when using --property must be using a
    data type valid for the data type of that raster.


    If a template raster is provided using the --like option, the affine
    transform and data type from that raster will be used to create the output.
    The GeoJSON is assumed to be in the same coordinate reference system unless
    --src_crs is provided.

    --default_value or property values when using --property must be using a
    data type valid for the data type of that raster.

    --driver, --bounds, --dimensions, and --res are ignored when output exists
    or --like raster is provided


    If the output does not exist and --like raster is not provided, the input
    GeoJSON will be used to determine the bounds of the output unless
    provided using --bounds.

    --dimensions or --res are required in this case.

    If --res is provided, the bottom and right coordinates of bounds are
    ignored.


    Note:
    The GeoJSON is not projected to match the coordinate reference system
    of the output or --like rasters at this time.  This functionality may be
    added in the future.
    """

    from rasterio._base import is_geographic_crs, is_same_crs
    from rasterio.features import rasterize
    from rasterio.features import bounds as calculate_bounds

    verbosity = (ctx.obj and ctx.obj.get('verbosity')) or 1

    files = list(files)
    output = files.pop()
    input = click.open_file(files.pop(0) if files else '-')
    has_src_crs = src_crs is not None
    src_crs = src_crs or 'EPSG:4326'

    # If values are actually meant to be integers, we need to cast them
    # as such or rasterize creates floating point outputs
    if default_value == int(default_value):
        default_value = int(default_value)
    if fill == int(fill):
        fill = int(fill)

    with rasterio.drivers(CPL_DEBUG=verbosity > 2):

        def feature_value(feature):
            if property and 'properties' in feature:
                return feature['properties'].get(property, default_value)
            return default_value

        def disjoint_bounds(bounds1, bounds2):
            return (bounds1[0] > bounds2[2] or
                    bounds1[2] < bounds2[0] or
                    bounds1[1] > bounds2[3] or
                    bounds1[3] < bounds2[1])

        geojson = json.loads(input.read())
        if 'features' in geojson:
            geometries = []
            for f in geojson['features']:
                geometries.append((f['geometry'], feature_value(f)))
        elif 'geometry' in geojson:
            geometries = ((geojson['geometry'], feature_value(geojson)), )
        else:
            raise click.BadParameter('Invalid GeoJSON', param=input,
                                     param_hint='input')

        geojson_bounds = geojson.get('bbox', calculate_bounds(geojson))

        if os.path.exists(output):
            with rasterio.open(output, 'r+') as out:
                if has_src_crs and not is_same_crs(src_crs, out.crs):
                    raise click.BadParameter('GeoJSON does not match crs of '
                                             'existing output raster',
                                             param='input', param_hint='input')

                if disjoint_bounds(geojson_bounds, out.bounds):
                    warnings.warn('GeoJSON outside bounds of existing output '
                                  'raster.  Are they in different coordinate '
                                  'reference systems?')

                meta = out.meta.copy()

                result = rasterize(
                    geometries,
                    out_shape=(meta['height'], meta['width']),
                    transform=meta.get('affine', meta['transform']),
                    all_touched=all_touched,
                    dtype=meta.get('dtype', None),
                    default_value=default_value,
                    fill = fill)

                for bidx in range(1, meta['count'] + 1):
                    data = out.read_band(bidx, masked=True)
                    # Burn in any non-fill pixels, and update mask accordingly
                    ne = result != fill
                    data[ne] = result[ne]
                    data.mask[ne] = False
                    out.write_band(bidx, data)

        else:
            if like is not None:
                template_ds = rasterio.open(like)

                if has_src_crs and not is_same_crs(src_crs, template_ds.crs):
                    raise click.BadParameter('GeoJSON does not match crs of '
                                             '--like raster',
                                             param='input', param_hint='input')

                if disjoint_bounds(geojson_bounds, template_ds.bounds):
                    warnings.warn('GeoJSON outside bounds of --like raster. '
                                  'Are they in different coordinate reference '
                                  'systems?')

                kwargs = template_ds.meta.copy()
                kwargs['count'] = 1
                template_ds.close()

            else:
                bounds = bounds or geojson_bounds

                if is_geographic_crs(src_crs):
                    if (bounds[0] < -180 or bounds[2] > 180 or
                            bounds[1] < -80 or bounds[3] > 80):
                        raise click.BadParameter(
<<<<<<< HEAD
                            "Bounds are beyond the valid extent for "
                            "EPSG:4326.",
=======
                            'Bounds are beyond the valid extent for geographic '
                            'coordinates.',
>>>>>>> 8b922d6d
                            ctx, param=bounds, param_hint='--bounds')

                if dimensions:
                    width, height = dimensions
                    res = (
                        (bounds[2] - bounds[0]) / float(width),
                        (bounds[3] - bounds[1]) / float(height)
                    )

                else:
                    if not res:
                        raise click.BadParameter(
                            'pixel dimensions are required',
                            ctx, param=res, param_hint='--res')
                    elif len(res) == 1:
                        res = (res[0], res[0])

                    width = max(int(ceil((bounds[2] - bounds[0]) /
                                float(res[0]))), 1)
                    height = max(int(ceil((bounds[3] - bounds[1]) /
                                 float(res[1]))), 1)

                src_crs = src_crs.upper()
                if not src_crs.count('EPSG:'):
                    raise click.BadParameter(
                        'invalid CRS.  Must be an EPSG code.',
                        ctx, param=src_crs, param_hint='--src_crs')

                kwargs = {
                    'count': 1,
                    'crs': src_crs,
                    'width': width,
                    'height': height,
                    'transform': Affine(res[0], 0, bounds[0], 0, -res[1],
                                        bounds[3]),
                    'driver': driver
                }

            result = rasterize(
                geometries,
                out_shape=(kwargs['height'], kwargs['width']),
                transform=kwargs.get('affine', kwargs['transform']),
                all_touched=all_touched,
                dtype=kwargs.get('dtype', None),
                default_value=default_value,
                fill = fill)

            if 'dtype' not in kwargs:
                kwargs['dtype'] = result.dtype

            kwargs['nodata'] = fill

            with rasterio.open(output, 'w', **kwargs) as out:
                out.write_band(1, result)<|MERGE_RESOLUTION|>--- conflicted
+++ resolved
@@ -380,13 +380,8 @@
                     if (bounds[0] < -180 or bounds[2] > 180 or
                             bounds[1] < -80 or bounds[3] > 80):
                         raise click.BadParameter(
-<<<<<<< HEAD
                             "Bounds are beyond the valid extent for "
                             "EPSG:4326.",
-=======
-                            'Bounds are beyond the valid extent for geographic '
-                            'coordinates.',
->>>>>>> 8b922d6d
                             ctx, param=bounds, param_hint='--bounds')
 
                 if dimensions:
