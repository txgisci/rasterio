--- conflicted
+++ resolved
@@ -15,14 +15,9 @@
 from rasterio.crs import CRS
 from rasterio.enums import (
     ColorInterp, Compression, Interleaving, PhotometricInterp)
-<<<<<<< HEAD
-from rasterio.errors import RasterioIOError, CRSError
-from rasterio.transform import Affine, guard_transform
-=======
 from rasterio.env import Env
 from rasterio.errors import RasterioIOError, CRSError, DriverRegistrationError
-from rasterio.transform import Affine
->>>>>>> 2b24ac03
+from rasterio.transform import Affine, guard_transform
 from rasterio.vfs import parse_path, vsi_path
 
 include "gdal.pxi"
